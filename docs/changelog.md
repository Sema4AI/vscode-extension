--- conflicted
+++ resolved
@@ -1,11 +1,8 @@
 ## Unreleased
 
-<<<<<<< HEAD
 - Add `Refresh Agent Configuration` command as a Quick Fix for issues in the `agent-spec.yaml`.
-=======
 - Fixed issue where the `Action Server` was not downloaded automatically when requesting OAuth2 settings.
 - Providing progress on all situations when downloading the `Action Server`.
->>>>>>> ab5728d9
 
 ## New in 2.6.5 (2024-10-04)
 
