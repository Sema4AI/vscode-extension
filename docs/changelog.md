<<<<<<< HEAD
## Unreleased

- Add `sema4ai.dropAllDataSources` command
=======
>>>>>>> dd28bf2b
- Add setup support for external data sources
  - Show a progress bar until all models are ready
- Add Data Sources to the Packages tree
  - Hover (tree item) action: remove Data Source
  - Hover (tree item) action: setup Data Source
  - Hover (tree item) action: open Data Source definition location
  - Tooltip showing Data Source information
- Add `sema4ai.getActionsMetadata` command
- Add `query` and `predict` actions to UI
- Update Action Server to `2.3.0`.
- Extension Display Name updated to `Sema4.ai SDK`.
- New icons for the extension.
- Aligned the release details for the extension
- Update Agent CLI to `0.2.2`
- Search for actions/queries/predictions considering all glob patterns supported by `sema4ai.actions`.
- Use `package.yaml` directory as the `cwd` when searching for actions/queries/predictions if available (otherwise imports could fail).
- Show progress when creating the input file for an action/query/prediction.
- Integrate with the VSCode Sema4.ai Data Extension to get the data server info to run data actions.
- No longer use `robocorp-trustore` (it's no longer needed).
- Use `sema4ai-http-helper` to make http requests (to data server).
- Use `Python 3.11` as the base interpreter.
- When launching, if the Data Sources are not properly configured, show error message to the user.

## New in 2.8.1 (2024-11-21)

- Version bump due to error in deploy pipeline.
- For more info see `New in 2.8.0`

## New in 2.8.0 (2024-11-20)

- Listing actions now will include `query` and `predict` decorators.
- Add `Configure Action Input` internal command.
- Set `SEMA4AI_CREDENTIAL_API` environment variable if port is communicated from Studio
- Add packages and tools information when submitting an issue.
- Update Action Server to `2.0.0`.
- Update RCC to `v18.5.0`.
- Using RCC directly to build the environment using `package.yaml` (instead of creating a `conda.yaml` first).
- When dealing with a `package.yaml`, always consider the `dev-environment` when building the environment.
- Add code lenses to:
  - `Run Dev Task` (for `dev-tasks` inside a `package.yaml`)
  - `Run Action` (for `@action` decorated methods in `.py` files)
  - `Debug Action` (for `@action` decorated methods in `.py` files)
- Fixed vulnerability when creating temp file to create terminal (it could create a `.bat` / `.sh` file in a directory which could be shared by multiple users).
- Add `Import Action Package` command to sidebar UI.
- Include Sema4ai actions when refreshing the agent spec.

## New in 2.7.0 (2024-10-22)

- Fix error message when importing or creating a new agent.
- Update Action Server dep to 1.1.1
- Use `SEMA4AI_VSCODE_X_ACTION_CONTEXT` instead of `SEMA4AI-VSCODE-X-ACTION-CONTEXT` when launching actions (using `-` is not a valid env variable name in some situations)
- Add `Sema4.ai: Collpase All Entries` command and button in Agent/Action view.
- Added command to import action packages from Sema4.ai Gallery or zip files.
- Updated icons.
- Update Agent CLI to `v0.0.27`
- Update Action Server to `v1.1.2`

## New in 2.6.6 (2024-10-07)

- Add `Refresh Agent Configuration` command as a Quick Fix for issues in the `agent-spec.yaml`.
- Fixed issue where the `Action Server` was not downloaded automatically when requesting OAuth2 settings.
- Providing progress on all situations when downloading the `Action Server`.

## New in 2.6.5 (2024-10-04)

- Fixed issue generating the input for an action when there are complex types inside a list.

## New in 2.6.4 (2024-10-03)

- Fixed integration with `Robot Framework Language Server` (requires `Robot Framework Language Server` **1.13.0**).
- Warn user when the format of the action input file is not `v2`.

## New in 2.6.3 (2024-10-02)

- Focus newly created action or agent package when the user is in the extension view
- When creating the input (json) for an action, it's now pre-populated based on the action's parameters.
- The action input (json) file now supports multiple inputs.
- Expand the view when there is only one Agent / Action
- Fix `Publish Agent to Studio` from sidebar agent selection
- Fixed edge cases with the `Refresh Agent Configuration` command
- New command: `Sema4.ai: Refresh Agent Configuration`
- New command: `Sema4.ai: Update Agent Version`
- Add additional analysis to make sure that action packages are unzipped when in VSCode.

## New in 2.5.0 (2024-09-18)

- Add `Create Action Package` command to side-bar.
- Action packages commands now supports selection from agents.
- New command: `Sema4.ai: Import Agent Package (Zip)`.
- New Command: `Sema4.ai: Open Agent Runbook`.
- When an action package is created inside an agent, the agent spec is updated accordingly.
- Renamed Commands:
  - Open Agent Spec (agent-spec.yaml) → Configure Agent
  - Configure Action Package (package.yaml) → Configure Action Package
  - Build Action Package to Workspace -> Build Action Package (zip)
  - Open the Action Package OpenAPI Spec (metadata.json) -> Preview the Package OpenAPI Spec (metadata.json)
  - Pack Agent Package -> Export Agent Package (zip)
- UI Update: Moved `Configure Agent` and `Configure Action Package` from the `Commands` section to the top level of the agent/action.
- Hover for `agent-spec.yaml` (using new spec format for v2)
- Code analysis for `agent-spec.yaml` (using new spec format for v2)
  - Basic analysis for the full spec based on paths/types
  - Checks if the `zip`, `folder` type matches the actual referenced type
  - Checks if the action package `name` matches the referenced value
  - Checks if the action package `version` matches the referenced value
  - Checks that all the actions found under `actions` are properly referenced in the `agent-spec.yaml`
  - Note: handles both .zip and expanded action packages.
- New dependency required: `tree-sitter`
- Update `robocorp-trustore` dependency to 0.9.1
- No longer use `requests` (due to breakage with truststore)
- Make downloads with resume
- Update `agent-cli` to `v0.0.19`
- Location for agent cli and action server is no longer customizable
  - It's now always downloaded in a default path in the extension.
  - Current version: `0.0.19`
- Add `Publish Agent  to Studio` command
- Add `Export Agent Pack` sidebar command
- When running `rcc task run`, add `--bundled` and `--sema4ai` flags.
- Upgrade to `Action Server` to `0.23.2`
- Accept OAuth2 without `clientSecret` (using `pkce` flow).
- The yaml for `OAuth2` is now different (saved in new location with new structure).
  - There's now a `mode` which can specify `mode: sema4ai` to use `Sema4.ai` provided configuration (without `clientSecret` required).

## New in 2.4.2 (2024-08-26)

- Fixes creating an Action Package.

## New in 2.4.0 (2024-08-21)

- Updated RCC to `v18.1.5`.
- Properly collect Sema4.ai Extension logs when submitting an issue.
- New Command: `Pack Agent Package`.

## New in 2.3.0 (2024-08-19) -- first `Sema4.ai` extension stable release

- Agent Packages present in the workspace are now shown
  - Each Agent Package entry contains a list of organizations (living under `/actions/` directory inside an Agent Package)
  - Each organization can contain multiple Action Packages
- A new command `Create Agent Package` is available
  - It will create a new Agent Package in the current workspace
  - Command can be run from Command Palette or `Agent Packages` section in the extension's sidebar
- When using `Sema4.ai: Create Action Package` command, it's now possible to specify an Agent Package and organization
  to create the Action Package in (if at least one Agent Package is present in the workspace)
- Option to open `agent-spec.yaml` is shown as a `Command` for an agent.
- Basic code analysis added to the agent-spec.yaml.
- Using `sema4ai` folders instead of `robocorp` folders to build the python environments.
- Update icons.

## New in 2.2.0 (2024-07-16) -- pre-release

- A new command: `Sema4.ai: Open the Action Package OpenAPI Spec (metadata.json)` is available.
  - It'll create a file showing the `metadata.json` for the Action Package.
  - Also available under `Activities` in the `TASK/ACTION PACKAGES` View.
- A prompt allowing to restart the Action Server will appear now when an environment file (`package.yaml`) is modified in an Action Package.
- Fix build Action Package command to add selection step to select the Action Package in case there are multiple in the workspace.
- The extension now uses `sema4ai` folders instead of `robocorp`.
  - The `SEMA4AI_HOME` environment variable can be used to configure the environments directory instead of `ROBOCORP_HOME`.
  - In Windows the environments are now in now in `%LOCALAPPDATA%/sema4ai`
  - In Linux/Mac the environments are now in now in `<home>/.sema4ai`
- When configuring the input.json for an `@action`, it's possible to do the OAuth2 flow automatically when the action is
  run by adding a `"vscode:request:oauth2"` entry to the input.

The example below shows a case where a `count` parameter is specified as `1` and
OAuth2 will be requested for the `google_secret` parameter.

```json
{
  "count": 1,
  "vscode:request:oauth2": {
    "google_secret": {
      "type": "OAuth2Secret",
      "scopes": [
        "https://www.googleapis.com/auth/drive.readonly",
        "https://www.googleapis.com/auth/gmail.send"
      ],
      "provider": "google"
    }
  }
}
```

- A new command: `Sema4.ai: Open OAuth2 Settings` is available.
  - It can be used to open the file where the OAuth2 settings must be configured.
- A new command: `Sema4.ai: OAuth2 Logout` is available.
  - It can be used to logout of a given OAuth2 provider which was previously logged in when a launch was done.

## New in 2.1.0 (2024-06-25) -- pre-release

- Improvements when running actions:
  - Logs will show local variables (ROBOT_ROOT is no longer set).
  - ROBOT_ARTIFACTS set to a better place for the log.html.
  - If using `sema4ai-actions 0.7.0` or newer, the results of running an action are printed to the terminal.
- `Sema4.ai: Create Action Package` allows to specify a template to use now (for Action Server v0.10.0 or newer).
- `Robo Tasks Output` tab has been renamed to `Task/Action Output`, and it now shows logs from Action runs.
- A prompt allowing to restart the Action Server will appear now, when a Python file is modified in an Action package with active Action Server.
- Add command to authenticate Action Server to Control Room
- Add command to publish Action Package to Control Room
- Hide command to authenticate the Action Server to Control Room
- Hide command for publishing Action Package to Control Room
- Add command to build Action Package to current workspace
- Add UI element under activities to build Action Package to current workspace

## New in 2.0.1 (2024-05-24) -- pre-release

- Add functionality to publish Action Package to Sema4 Desktop Application

## New in 2.0.0 (2024-05-23) -- pre-release

- Rename Robocorp references to Sema4.ai

## New in 1.22.4 (2024-05-22) -- pre-release

- First `Sema4.ai` VSCode Extension release

# Below is the changelog for what was `Robocorp Code`, the precursor of `Sema4.ai`

## New in 1.22.2 (2024-05-20)

- If `Action Server 0.10.0` onwards is being used, creates a project using the `--template minimal`.
- In the new project, if the project is not empty and the user agreed to proceed, create the contents even if it means overriding what's there.

## New in 1.22.1 (2024-05-04)

- `--use-feature=truststore` is no longer added to rcc conda.yaml when using uv.

## New in 1.22.0 (2024-05-03)

- Updated RCC to `v17.28.4`.

- Fixed issue in the Caching system for the RCC Python Env.

- Added command for rebuilding the rcc environment.

- Added shortcut to the Activities for the task/action package.

- Added listeners for workspace files that trigger question for user to rebuild env or refresh view

- Activating the Terminal command. Correcting the environment injection to have the proper Python env set up

- Terminal opens CMD Prompt for Windows (environment activation is better)

- Added new param to rcc `--no-pyc-management`.

## New in 1.21.0 (2024-04-25)

- `sema4ai-actions` is now supported (`robocorp-actions` is still supported, although it's
  now considered deprecated as `sema4ai-actions` is a drop-in replacement).

## New in 1.20.2 (2024-04-23)

- Fixed issue where automatically installing browser would fail (on Windows).

## New in 1.20.1 (2024-04-12)

- New Java Inspector available!
  - The Java Inspector will be supported only on Windows OS.
- (Action Package support) Properly supports robocorp-actions 0.2.0 (for linting actions).
- (Action Package support) When subitems of a task package are selected it's possible that the work-items aren't shown in the package tree.
- (Action Package support) Preferred action server version is now 0.3.2.
- Updated dependency versions (to fix CVEs).

## New in 1.19.0 (2024-03-12)

- New action: `Sema4.ai: Download Action Server` (downloads the latest version of the Action Server).

## New in 1.18.0 (2024-02-29)

- (Action Package support) `package.yaml` file is now linted.
- (Action Package support) Hover support to get versions on `package.yaml`.
- (Action Package support) New action to `Run Action (from Action Package)`
- (Action Package support) New action to `Debug Action (from Action Package)`
- (Action Package support) Fixed issue collecting actions as `@action(is_consequential=True)`
- (Action Package support) It's now possible to create a new Action Package directly from VSCode
- (Action Package support) Suggests the download of a newer version of the Action Server
- (Web Inspector) Added the isolated environment to the browser configuration every time the browser is initialized and when it's getting installed
- (Web Inspector) Fixing the issues on MacOS with the browser getting stuck until user restarts VSCode
- (Web Inspector) New feature of changing the viewport resolution from the Web Inspector UI
- (Web Inspector) Updated the vendored `robocorp-browser` to the latest version
- RCC upgraded to to `v17.18.0`.

## New in 1.17.0 (2024-02-23)

- Support for Action Packages for the [Action Server](https://robocorp.com/docs/action-server)
  - Expected support with `package.yaml`, available on action server `0.0.21`.
  - Download and run action server.
  - List `@action`s (refresh is not automatic at this point).
  - Open `@action`.
  - Note: Task Packages (Robots) will still use `robot.yaml` and `conda.yaml`.
- Improved Image inspector
- Fixed issue recognizing `--use-feature=trustore` in the validation of `conda.yaml`.

## New in 1.16.0 (2024-02-02)

- Added linting for methods marked as `@action`.

## New in 1.15.1 (2024-01-25)

- Fixed issue where using `action-server.yaml` for the action server environment
  didn't do the semantic checks done for `conda.yaml`.

## New in 1.15.0 (2024-01-24)

- Accept`action-server.yaml` for the action server environment bootstrap
  (still requires `robot.yaml` alongside it).

## New in 1.14.2 (2024-01-12)

- Several improvements to the Robocorp Inspector
  - Note: First experimental version, looking for feedback!
- Renaming to the new terminology for the Side Bar
  - Note: Part of moving to Task Packages & Tasks & Actions

## New in 1.14.0 (2023-12-21)

- New Browser/Windows inspector/recorder available!
  - Note: First experimental version, looking for feedback!
- RCC upgraded to to `v17.12.0`.

## New in 1.12.0 (2023-09-28)

- RCC upgraded to to `v16.5.0`.
- `robocorp-trustore` is now used (so, SSL should use certificates from the machine).
- `ROBO TASKS OUTPUT` updated:
  - It's now possible to click icon to show details (so, items without a message are also clickable)
  - The copy to clipboard button for variables no longer hides variable content.

## New in 1.11.0 (2023-09-07)

- When hovering over conda dependencies in `conda.yaml`, information from conda-forge is shown.
- Warning if the versions for conda-forge in `conda.yaml` have updates.
- RCC is now distributed along with `Sema4.ai` (so, it'll no longer be downloaded in the first activation).
- A warning is no longer shown if a pre-release is available in pypi and the latest version is actually being used already.
- Fixed issue where a parse exception was shown when a git url was used to install a pip dependency.
- Fixed issue where a method decorated with `@task_cache` would have code lenses which should only appear to `@task`.

## New in 1.10.0 (2023-08-21)

- RCC upgraded from `v14.6.0` to `v14.15.4`.
- Information from pypi is shown on hover for pypi packages in `conda.yaml`.
- Warning if the versions for pypi in `conda.yaml` have updates.
- Warning if `python` version is not `>= 3.8` in `conda.yaml`
- Warning if `pip` version is not `>= 22.0` in `conda.yaml`
- `ROBO TASKS OUTPUT` updated to latest version:
  - Support for `robocorp-log 2.7.0`:
    - `if` statements now create a scope in `log.html` (when the function is not a generator).
    - If an exception has a cause or context the context/cause is now shown in the log
      - (i.e.: when an exception is raised from another exception or is raised while handling another exception all exceptions are shown).
    - `continue` and `break` inside a loop are properly handled.
    - `continue` and `break` are now shown in the logs.
    - It's now possible to expand / collapse recursively in `log.html`.
    - `log.html`: When navigating using left arrow, if the element is already collapsed the parent is focused.

## New in 1.9.0 (2023-08-04)

- If the robot has additional pythonpath entries, set those in the VSCode settings (`python.analysis.extraPaths`).
- If there's some issue computing the Robot environment for a launch that's now shown in the UI.
- `ROBO TASKS OUTPUT` updated to latest version (added status level filtering, tree navigation and search).
- Fixed issue with `preRunScripts` (when target executable is a `.py`, it's searched in the `PATH`).
- Converter now has DOT as a target language.

## New in 1.8.1 (2023-08-04)

- Fixed issue with `preRunScripts` (launching python now always uses python in the robot target environment).

## New in 1.8.0 (2023-07-21)

- Conversion accelerator now accepts Python as a target language.
- When linking an account the workspace to connect to is asked right away.
- The UI now makes it clearer that when connecting a workspace both the vault and the storage work with it.
- `ROBO TASKS OUTPUT` updated to latest version (needed for seeing failed `assert` statements properly).
- Fixed issue which could prevent the playwright recorder from opening.

## New in 1.7.0 (2023-07-12)

- Created action to start the Playwright recorder (`Robocorp: Open Playwright Recorder`).
- Fixed editing of existing locators (used with `rpaframework`).

## New in 1.6.0 (2023-07-10)

- Updated `ROBO TASKS OUTPUT` so that places showing the file/line of messages are now clickable and
  can be used to open the file location inside of VSCode.

- In the `ROBO TASKS OUTPUT`, it's possible to view log messages along with the terminal
  output.

## New in 1.5.0 (2023-07-06)

- Fixed issues in `Run Task` / `Debug Task` (launching `robocorp.tasks`):

  - Robot environment properly used when robot is available.
  - The input work item is properly selected when available.
  - If multiple entry points in the same file were available the selected one will be run.

- If a `robot.yaml` has `preRunScripts` they'll be run prior to launching.

- Integrated `ROBO TASKS OUTPUT` view which shows the output of running with `robocorp.tasks`.
  Note: Requires `robocorp.tasks` version `2.1.1`.

## New in 1.4.0 (2023-06-22)

- When `Robocorp Log` with html target is found on the terminal, properly add option to open the html in the browser.
- Created code-lenses to `Run Task` and `Debug Task` from `robocorp.tasks`.

## New in 1.3.2 (2023-06-20)

- Improvements in the `Conversion Accelerator` integration.

## New in 1.3.0 (2023-05-10)

- RCC upgraded to `v14.6.0`.
- Improvements in the `Conversion Accelerator` integration.

## New in 1.2.0 (2023-03-17)

- RCC upgraded to `v13.9.2`.
- Multiple Inspector improvements (upgraded to `v0.9.1`).
  \_- Critical fix opening inspector a 2nd time.
- Created action: `Robocorp: Import Profile`.
- Created action: `Robocorp: Switch Profile`.
- Showing current profile in Robocorp view.

## New in 1.1.3 (2023-02-13)

- `environmentConfigs` is now properly used in `Sema4.ai` (so, it's possible to use conda freeze files).

## New in 1.1.0 (2023-02-03)

- If the `TEMP` folder being used in the environment is removed the extension properly deals with it.
- Inspector upgrades:
  - Browser Actions Recorder: Improvements in performance and other bug fixes.
  - Browser Actions Recorder: Auto-scroll for the keyword list.
  - Browser Actions Recorder: Code Editor no longer readonly (note: still indifferent to user changes as it will always update).
  - Browser Locator: Fixed buttons not displaying if no matches available.
  - Improved approach to close the browser and app window.

## New in 1.0.2 (2023-01-18)

- Upgrade RCC to `v13.0.1`.

## New in 1.0.0 (2023-01-16)

- `Webview2 Runtime` requirement checked before starting inspector.
- `Web Recorder (BETA)` is now available.
  - Records multiple interactions with Browser.
  - Use `Copy Code` to copy the code for the actions.
  - Allows post-processing to save the locators in locators.json and use aliases or use the locator directly.
- RCC was upgraded to `v12.2.0`.
- Faster Startup (after a successful startup, cached information is used so that subsequent startups are faster).
- When specifying the timeout for the vault, the token is guaranteed to have that as the minimum value (in previous versions it could reuse it for `75%` of the time, so, a `2h` timeout request could return a `0:30h` minutes token).
  - Timeout limits are now in place so that the minimum timeout is 5 minutes and maximum is 1 hour (but the token requested may be a bit higher so that the extension can cache it and reuse it for more time).
  - Note: if a longer timeout is needed for testing, a managed environment such as `Robocorp Control Room` or `Robocorp Assistant` is recommended.

## New in 0.43.0 (2023-01-05)

- New UI for Conversion accelerator from third party RPA to Robocorp Robot.
- Renamed action to `Conversion Accelerator from third party RPA to Robocorp Robot`.

## New in 0.42.0 (2022-12-22)

- RCC was upgraded to `v11.36.3`.
- No longer showing warnings regarding locks at startup.
- It's now possible to proceed even with long paths disabled.
- New setting: `robocorp.vaultTokenTimeoutInMinutes` can be used to change the timeout for the token used for vault access when launching.

## New in 0.41.0 (2022-12-13)

- RCC was upgraded to `v11.33.2`.
- Support for launching RCC when target is not the last argument.

## New in 0.40.2 (2022-12-05)

- Fixed regression where `noDebug` was not being properly set in generated launch.

## New in 0.40.1 (2022-12-03)

- Fixed issue enabling long path support on Windows requiring elevated shell.

## New in 0.40.0 (2022-12-03)

- Robot runs now appear in the `Robot Output` view.
- Upgrades to robocorp-inspector.

## New in 0.39.0 (2022-11-02)

- RCC was upgraded to `v11.30.0`.
- Base environment now requires OpenSSL 3.0.7.
- Upgrades to robocorp-inspector.
- More information is provided when rcc configure longpaths fails.
- Updates in third party RPA conversor.

## New in 0.38.0 (2022-09-28)

- Integration of converter from third party RPA to Robocorp Robots.
  - Activate through the `Robocorp: Convert third party RPA file to Robocorp Robot` command.
- Entries are now properly sorted in the `ROBOT CONTENT` view.

## New in 0.37.0 (2022-09-14)

- Reorganization of the Rocorp Views
  - Actions added as items in the tree and not only on hover to help on discoverability.
  - `Work items` and `Locators` are now in the same `Resources` tree (so that there's a clear place to extend with new features in the future).
- Improved UI for submit issue.
- RCC was upgraded to `v11.26.3`.
- Locators:
  - `robocorp-inspector` was upgraded to `0.7.1`.
  - Added recording functionality to command palette

## New in 0.36.0 (2022-07-20)

- VSCode 1.65.0 is now required to support HTML in markdown contents.
- Cancellation support for RCC environment creation.
- Fix python environment activation (since vscode-python changed the `setActiveInterpreter` API to `setActiveEnvironment`).

## New in 0.35.0 (2022-07-04)

- `RCC` was upgraded to to `v11.14.5`.
- RCC is now configured to put the holotree contents in a location shared by multiple users (which allows
  for the import of pre-created environments from a .zip file).
- The base environment created for the extension bootstrap is now imported from a base environment downloaded from .zip
  (which is _much_ faster).

## New in 0.34.0 (2022-06-07)

- When an error happens creating env, details (and possible solutions) are shown in an editor.

## New in 0.33.0 (2022-05-30)

- `python.terminal.activateEnvironment` is only set to false when making a launch or creating a Robot terminal.
- Debug console is no longer opened when launching in the terminal.

## New in 0.32.0 (2022-04-19)

- Locators: `robocorp-inspector` was upgraded to `0.6.5`.

## New in 0.31.0 (2022-04-13)

- Locators: `robocorp-inspector` was upgraded to `0.6.4`.
- `RCC` was upgraded to to `v11.9.16`.

## New in 0.30.0 (2022-04-05)

- If only a .vscode folder is created, force creation of robot.

## New in 0.29.0 (2022-04-04)

- Automatically set `"python.terminal.activateEnvironment": false`. [#636](https://github.com/Sema4AI/vscode-extension//issues/636)
  - This fixes the case where the `ms-python` extension tries to activate an environment when starting a Robot terminal.
  - It's possible to disable this by setting `"robocorp.autoSetPythonExtensionDisableActivateTerminal": false`.
- `Set pythonPath based on robot.yaml` was renamed to `Set python executable based on robot.yaml`.
- When setting the default interpreter to match the python from the robot, only the internal API is used as `python.pythonPath` is now deprecated.
- When launching the python debugger, the python executable is properly set in the generated launch configuration with `python` instead of `pythonPath`.

## New in 0.28.0 (2022-03-14)

- Created action: `Robocorp: Clear Robocorp (RCC) environments and restart Sema4.ai`.
- RCC updated to v11.6.6.
- New Windows locator integrated.
- Properly notify of timeouts executing RCC.
- Raised timeout for uploading Robots.
- Fix case where Path and PATH could conflict on Windows.
- Pre-releases now available from VSCode marketplace.

## New in 0.27.1 (2022-02-04)

- Fix issue where run failed with error if vault connection was not set.

## New in 0.27.0 (2022-02-03)

- It's now possible to use the online vault secrets from within VSCode.
  - A new `Vault` item is added to the `Robocorp` view which allows setting the workspace for the vault.
  - Note: each new run obtains a new token (valid for 2 hours) to communicate with the vault.

## New in 0.26.0 (2022-01-26)

- The organization is shown when listing workspaces for workspace upload.
- Robot tasks are expanded by default.
- Fixed case where the computed pythonpath entries for a Robot could be wrong.

## New in 0.25.0 (2022-01-19)

- The Python extension interpreter is automatically set to use the Robot environment
  - It's possible to opt out by setting `robocorp.autoSetPythonExtensionInterpreter` to `false`.
  - Action now uses `python.defaultInterpreterPath` or the new (unreleased) API to set the interpreter if available.
- The Robot Framework Language Server `0.37.0` is now required for a critical fix:
  - Handle the case where the target robot is passed as an array for resolving the interpreter (launching with the test explorer could fail due to this).

## New in 0.24.0 (2022-01-17)

- RCC updated to v11.6.3
- The extension now runs with `-v` by default (to show info level messages on `OUTPUT > Sema4.ai`).

## New in 0.23.0 (2021-12-22)

- RCC downgraded to v11.5.5 to avoid regression in v11.6.0
- Environment variables from env.json are properly escaped (new line chars are now properly handled).
- Minimum Robot Framework Language Server version required is now 0.35.0
- Minimum VSCode version required is now 1.61.0

## New in 0.22.0 (2021-12-15)

- Selecting html file in Robot content view properly opens it in external browser by default.

## New in 0.21.0 (2021-12-14)

- RCC updated to v11.6.0.

- robocorp-inspector updated to 0.5.0.

- When sending an issue a confirmation is shown.

- Robots view:

  - A Robot is always auto-selected if available in the workspace.
  - A proper message is shown to guide users on the case where there's no Robot in the workspace.
  - Added option to reveal in explorer.
  - Added button to create new robot.
  - Context menu filled with actions.

- Robot content view:

  - Added option to reveal in explorer.
  - Context menu filled with actions to open file externally or internally.
  - When clicking an item, it's opened even if already selected.

- Robocorp view:

  - Updated labels

- Improvements in the upload Robot UI.
  - Labels
  - Workspaces that the user cannot read are no longer shown.

## New in 0.20.0 (2021-11-16)

- It's now possible to create a Robot in the workspace root folder. [#497](https://github.com/Sema4AI/vscode-extension//issues/497)
- Clicking on inspector button multiple times no longer opens multiple inspectors. [#493](https://github.com/Sema4AI/vscode-extension//issues/493)
- When creating an environment, its output is shown in the `Output` tab interactively and the last line is shown in the progress. [#491](https://github.com/Sema4AI/vscode-extension//issues/491)
- RCC updated to `11.5.5`.

## New in 0.19.0 (2021-11-08)

- When a command line is too big to be launched in the terminal, a wrapper script is used [#394](https://github.com/Sema4AI/vscode-extension//issues/394)
- The default is now launching in the terminal and not in the debug console.

## New in 0.18.0 (2021-11-01)

- When relocating robot, make sure that the `PYTHONPATH` entries are properly forwarded.
- Robot Framework Language Server `0.26.0` is now required.

## New in 0.17.0 (2021-10-21)

- In the Robot view, the commands related to `Robot` and `Task` items are now shown inline.
- The extension now handles the case where an `env.json` with non-string values is used.
- RCC updated to 11.4.2
- When a `work item` selection is cancelled, the related launch is also cancelled.
- When `ROBOCORP_OVERRIDE_SYSTEM_REQUIREMENTS` is set, it's now possible to initialize the extension.

## New in 0.16.0 (2021-10-13)

- Notify of errors during initialization of extension.
- Fix `ROBOT_ROOT` when environment is reused.
- Update RCC to v11.3.2 .
- Improved Robot Template selection from RCC.
- Work items support:
  - See: [Using Work Items](https://robocorp.com/docs/developer-tools/visual-studio-code/extension-features#using-work-items) for details.
  - Variables should not be defined in `env.json` anymore and the support is simplified to only accept items in `devdata/work-items-in` and `devdata/work-items-out`.
  - `devdata/work-items-in` is expected to be added to source conrtol (i.e.: `git`), whereas `devdata/work-items-out` is expected to be ignored.
  - The `RPA_OUTPUT_WORKITEM_PATH` is now set automatically to a new folder in `work-items-out`
    - Later it's possible to convert this folder into an input by using the button which appears in the item in the work items view.
  - When a run is made, it should present a dialog which allows the input selection (to set to `RPA_INPUT_WORKITEM_PATH`)
    - Note that it's possible to use some output in `devdata/work-items-out` as the input for the next run.
  - Only the last 5 runs are kept in the output. To keep older items, rename the folder or move it to `devdata/work-items-in`.
  - For previously existing items, those should be moved to `devdata/work-items-in` so that they are shown.
  - Changing `env.json` should not be needed anymore (in fact, changes to the related variables will be ignored to avoid clashes with other tools).
  - The latest `rpaframework` is required for the integration.

## New in 0.15.0 (2021-10-04)

- Update to RCC v11.2.0.
- If the Robot Framework Language Server is not installed, python debug launches can still resolve the interpreter.

## New in 0.14.0 (2021-09-21)

- Robocorp panel redesigned.
- robocorp-inspector updated to 0.3.8.

## New in 0.13.3 (2021-09-08)

- Fix case where the python used in debug did not match the one used in the environment.
- Two different `conda.yaml` files with only cosmetic changes (such as comments) now map to the same environment.
- Fixes related to `TEMP` directories managed in the environment.
- The default `cwd` when resolving environments is now properly managed so that conflicts don't arise due to having a `robot.yaml` in the `cwd`.
- `--controller` is properly set when making an `rcc` run.

## New in 0.13.2 (2021-09-06)

- Improved detection of whether an environment is corrupt to regenerate it when starting the extension.
- Fixes in inspector integration.

## New in 0.13.1 (2021-08-31)

- Critical fix: if the base environment was removed the extension could fail to initialize.

## New in 0.13.0 (2021-08-30)

- Improved UI is now used to create and edit browser and image locators.
- If it was not possible to create some environment, it won't be retried until the `conda.yaml` is changed or `VSCode` is restarted.
- The language server environment is no longer refreshed on startup (so startup is faster).

## New in 0.12.1 (2021-08-23)

- At most 10 environment are created, using Holotree from RCC (environments are now recycled).
- Upgraded to RCC 10.7.0.
- Deal with `pythonDeprecatePythonPath` when setting the python executable path for vscode-python from a Robot.
- If the Robot Framework Language Server extension is installed in VSCode, at least 0.21.0 is now required.

## New in 0.11.1 (2021-05-27)

- Fixed issue where the Robot environment wasn't being properly forwarded when debugging a plain python Robot.

## New in 0.11.0 (2021-05-26)

- The Robocorp view now has a tree showing the contents of the currently selected robot.
- RCC upgraded to 9.16.0.

## New in 0.10.0 (2021-05-12)

- Support to create a terminal with access to the environment of a `Robot`.
  - It's accessible in the Robot tree view or by executing the `Robocorp: Terminal with Robot environment` action.

## New in 0.9.2 (2021-04-21)

- Fix issue where completions were requested on .yaml files when that shouldn't be the case.
- Support for robot tasks with a `shell` or `robotTaskName`.

## New in 0.9.1 (2021-04-19)

- Upgrade to RCC 9.9.15.

## New in 0.9.0 (2021-04-08)

- New action: `Robocorp: Robot Configuration Diagnostics` to validate a Robot on request.
- Robot configuration is now validated automatically when a `robot.yaml` or `conda.yaml` is opened or saved.

## New in 0.8.2 (2021-03-29)

- Ignoring environment variables starting with `=` (which could end up breaking the language server startup).

## New in 0.8.1 (2021-03-24)

- Upgrade to RCC 9.7.4.

## New in 0.8.0 (2021-02-24)

- Upgrade to RCC 9.4.3. #242
- Fix creating browser locator with rpaframework-core 6.0.0.
- New `Robocorp: Submit issue` command.
  - Allows reporting issues to Robocorp from within VSCode.
  - Attaches logging and system information.

## New in 0.7.1 (2021-01-22)

- Fixed issue starting Sema4.ai on Mac OS and Linux.

## New in 0.7.0 (2021-01-20)

- Tree for Robocorp Cloud info. #225
  - Link credentials.
  - Unlink credentials.
  - Refresh.
  - Workspaces/Robots available.
- Cloud credentials not entered in Sema4.ai are no longer used as a fallback. #230
- Credentials now stored as `sema4ai` instead of `--sema4ai`.
- Upload Robot selected in Robots tree to the cloud.
- Check that the Windows Long Path support is enabled. #235
- Metrics for feature usage. #234
- Properly uploading to a new Robot in the cloud. #229

## New in 0.6.2 (2021-01-07)

- Update RCC to version 7.1.5. #227

## New in 0.6.1 (2020-12-28)

- Improved support for `Image Locators` #220
  - Command to create a new `Image Locator` available from the Locators tree.
  - Command to open selected locator from the Locators tree.
  - When hovering over a `"path"` or `"source"` element in the `locators.json`, a preview is shown.
- If the Robot Framework Language Server extension is not installed, suggest its installation. #212

## New in 0.6.0 (2020-12-21)

- Improved support for [locators](https://robocorp.com/docs/development-howtos/browser/how-to-find-user-interface-elements-using-locators-in-web-applications):
  - Locators from locators.json are shown in the Locators tree.
  - An action to create a new `Browser Locator' by selecting an element in a browser is now available in the tree.
  - When hovering over a `"screenshot"` element in the `locators.json`, a preview is shown.

## New in 0.5.3 (2020-12-08)

- Update RCC to version 7.0.4. #206

## New in 0.5.2 (2020-12-02)

- Unlink user from Robocorp Cloud

## New in 0.5.1 (2020-11-29)

- If `ROBOCORP_HOME` has spaces in the path, detect it and ask for a new path without spaces. #200
- Created `robocorp.home` setting to specify `ROBOCORP_HOME`.

## New in 0.5.0 (2020-11-25)

- New Robots view (lists robots and allows launching/debugging them). #183
- New action to set the pythonPath to be used by the Python extension based on the `robot.yaml`. #185
- Templates available now have a description. #181
- The account used to login is now tied to Sema4.ai. #189
- Initial debug configurations are now provided. #184
- Upgraded to use RCC v6.1.3. #194

## New in 0.4.0 (2020-11-08)

- Plain python Robot Tasks from `robot.yaml` can now also be debugged (note:
  the Python plugin must also be installed). #179
- In the login action, pressing enter without any information will open the
  proper url to obtain the credentials. #177
- If there's only one task to run in the workspace, use it in the Debug/Run Robot
  action. #175
- Upgraded to use RCC v4.

## New in 0.3.0 (2020-10-26)

- Debugging Robot Tasks from `robot.yaml` is now available
  (as long as they start with `python -m robot` and finish with the folder/filename to be run).

## New in 0.2.0 (2020-10-15)

- Launching Robot Tasks from `robot.yaml` is now available.

## New in 0.1.3 (2020-10-12)

- Improved logo
- Feedback metrics incorporated.

## New in 0.1.2 (2020-10-01)

- If a workspace cannot be loaded, other (valid) workspaces should still be loaded. #164

## New in 0.1.1 (2020-09-29)

- Make sure that we use rcc env variables from robot.yaml in the launch too. #159

## New in 0.1.0 (2020-09-29)

- Properly load devdata/env.json when available.

## New in 0.1.0 (2020-09-28)

- Updated logo
- First version to be published to the VSCode marketplace.

## New in 0.0.5 (2020-09-23)

- Working with [robot.yaml](https://robocorp.com/docs/setup/robot-yaml-format) instead of the deprecated `package.yaml`.
- New action to log in Robocorp Cloud.
- Terminology update (`Activity Package` is now `Robot`).
- Improvements uploading Robot to Robocorp Cloud.
- Detecting if a robot.yaml is in a workspace root folder and not only in a subfolder.

## New in 0.0.4 (2020-09-02)

- The extension name changed to Sema4.ai (so, if upgrading from 0.0.3, please
  remove the previous version manually).
- When a package.yaml is found, it's used to provide a different python environment
  when running/debugging `.robot` files using the RobotFramework Language Server.

## New in 0.0.3 (2020-08-12)

- Polishments submiting activity package to the Robocorp Cloud.
- Fixed issue starting RCC after download on Mac.

## New in 0.0.2 (2020-08-06)

- Submit activity package to the Robocorp Cloud (preliminary version)

## New in 0.0.1 (2020-07-27)

- Download rcc (conda manager)
- Use rcc to create conda env to start the language server
- Create an activity using rcc<|MERGE_RESOLUTION|>--- conflicted
+++ resolved
@@ -1,9 +1,6 @@
-<<<<<<< HEAD
 ## Unreleased
 
 - Add `sema4ai.dropAllDataSources` command
-=======
->>>>>>> dd28bf2b
 - Add setup support for external data sources
   - Show a progress bar until all models are ready
 - Add Data Sources to the Packages tree
