--- conflicted
+++ resolved
@@ -1,12 +1,10 @@
 ## Unreleased
 
-<<<<<<< HEAD
 - Add better linting when an action is modified inside an agent.
 - Add error message when an action from an agent inside Sema4ai folder is modified.
-=======
+
 ## New in 2.12.0 (2025-05-07)
 
->>>>>>> 8b03e78e
 - Update RCC to `v20.1.1`
 - Update Agent CLI to `v1.1.0`
 - Changed agent package publishing to use the folder instead of the packaging it as zip if Studio supports it.
