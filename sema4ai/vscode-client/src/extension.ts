/*
Original work Copyright (c) Microsoft Corporation (MIT)
See ThirdPartyNotices.txt in the project root for license information.
All modifications Copyright (c) Robocorp Technologies Inc.
All rights reserved.

Licensed under the Apache License, Version 2.0 (the "License")
you may not use this file except in compliance with the License.
You may obtain a copy of the License at

    http: // www.apache.org/licenses/LICENSE-2.0

Unless required by applicable law or agreed to in writing, software
distributed under the License is distributed on an "AS IS" BASIS,
WITHOUT WARRANTIES OR CONDITIONS OF ANY KIND, either express or implied.
See the License for the specific language governing permissions and
limitations under the License.
*/

"use strict";

import * as net from "net";
import * as path from "path";
import * as vscode from "vscode";
import * as cp from "child_process";

import { workspace, Disposable, ExtensionContext, window, commands, extensions, env, Uri } from "vscode";
import { LanguageClientOptions, State } from "vscode-languageclient";
import { LanguageClient, ServerOptions } from "vscode-languageclient/node";
import * as playwright from "./playwright";
import { copySelectedToClipboard, removeLocator } from "./locators";
import * as views from "./views";
import * as roboConfig from "./robocorpSettings";
import { logError, OUTPUT_CHANNEL } from "./channel";
import { fileExists, getExtensionRelativeFile, uriExists } from "./files";
import {
    feedbackAnyError,
    feedbackRobocorpCodeError,
    getEndpointUrl,
    getRccLocation,
    getRobocorpHome,
    submitIssue,
} from "./rcc";
import { Timing } from "./time";
import {
    createRobot,
    uploadRobot,
    cloudLogin,
    cloudLogout,
    setPythonInterpreterFromRobotYaml,
    askAndRunRobotRCC,
    rccConfigurationDiagnostics,
    updateLaunchEnvironment,
    resolveInterpreter,
    listAndAskRobotSelection,
    createPackage,
} from "./activities";
import { handleProgressMessage, ProgressReport } from "./progress";
import { TREE_VIEW_SEMA4AI_TASK_PACKAGES_TREE, TREE_VIEW_SEMA4AI_PACKAGE_CONTENT_TREE } from "./robocorpViews";
import { askAndCreateRccTerminal } from "./rccTerminal";
import {
    deleteResourceInRobotContentTree,
    newFileInRobotContentTree,
    newFolderInRobotContentTree,
    renameResourceInRobotContentTree,
} from "./viewsRobotContent";
import {
    convertOutputWorkItemToInput,
    deleteWorkItemInWorkItemsTree,
    newWorkItemInWorkItemsTree,
    openWorkItemHelp,
} from "./viewsWorkItems";
import { FSEntry, LocatorEntry, refreshTreeView, RobotEntry } from "./viewsCommon";
import {
    SEMA4AI_CLOUD_LOGIN,
    SEMA4AI_CLOUD_LOGOUT,
    SEMA4AI_CLOUD_UPLOAD_ROBOT_TREE_SELECTION,
    SEMA4AI_CONFIGURATION_DIAGNOSTICS,
    SEMA4AI_CONVERT_OUTPUT_WORK_ITEM_TO_INPUT,
    SEMA4AI_COPY_LOCATOR_TO_CLIPBOARD_INTERNAL,
    SEMA4AI_RCC_TERMINAL_CREATE_ROBOT_TREE_SELECTION,
    SEMA4AI_CREATE_ROBOT,
    SEMA4AI_DEBUG_ROBOT_RCC,
    SEMA4AI_DELETE_RESOURCE_IN_ROBOT_CONTENT_VIEW,
    SEMA4AI_DELETE_WORK_ITEM_IN_WORK_ITEMS_VIEW,
    SEMA4AI_EDIT_ROBOCORP_INSPECTOR_LOCATOR,
    SEMA4AI_GET_LANGUAGE_SERVER_PYTHON,
    SEMA4AI_GET_LANGUAGE_SERVER_PYTHON_INFO,
    SEMA4AI_HELP_WORK_ITEMS,
    SEMA4AI_NEW_FILE_IN_ROBOT_CONTENT_VIEW,
    SEMA4AI_NEW_FOLDER_IN_ROBOT_CONTENT_VIEW,
    SEMA4AI_NEW_ROBOCORP_INSPECTOR_BROWSER,
    SEMA4AI_NEW_ROBOCORP_INSPECTOR_IMAGE,
    SEMA4AI_NEW_WORK_ITEM_IN_WORK_ITEMS_VIEW,
    SEMA4AI_OPEN_CLOUD_HOME,
    SEMA4AI_OPEN_ROBOT_TREE_SELECTION,
    SEMA4AI_RCC_TERMINAL_NEW,
    SEMA4AI_REFRESH_CLOUD_VIEW,
    SEMA4AI_REFRESH_ROBOTS_VIEW,
    SEMA4AI_REFRESH_ROBOT_CONTENT_VIEW,
    SEMA4AI_REMOVE_LOCATOR_FROM_JSON,
    SEMA4AI_RENAME_RESOURCE_IN_ROBOT_CONTENT_VIEW,
    SEMA4AI_ROBOTS_VIEW_TASK_DEBUG,
    SEMA4AI_ROBOTS_VIEW_TASK_RUN,
    SEMA4AI_RUN_ROBOT_RCC,
    SEMA4AI_SET_PYTHON_INTERPRETER,
    SEMA4AI_SUBMIT_ISSUE,
    SEMA4AI_SUBMIT_ISSUE_INTERNAL,
    SEMA4AI_UPDATE_LAUNCH_ENV,
    SEMA4AI_UPLOAD_ROBOT_TO_CLOUD,
    SEMA4AI_ERROR_FEEDBACK_INTERNAL,
    SEMA4AI_OPEN_EXTERNALLY,
    SEMA4AI_OPEN_IN_VS_CODE,
    SEMA4AI_REVEAL_IN_EXPLORER,
    SEMA4AI_REVEAL_ROBOT_IN_EXPLORER,
    SEMA4AI_CONNECT_WORKSPACE,
    SEMA4AI_DISCONNECT_WORKSPACE,
    SEMA4AI_OPEN_VAULT_HELP,
    SEMA4AI_CLEAR_ENV_AND_RESTART,
    SEMA4AI_NEW_ROBOCORP_INSPECTOR_WINDOWS,
    SEMA4AI_SHOW_OUTPUT,
    SEMA4AI_SHOW_INTERPRETER_ENV_ERROR,
    SEMA4AI_FEEDBACK_INTERNAL,
    SEMA4AI_OPEN_FLOW_EXPLORER_TREE_SELECTION,
    SEMA4AI_OPEN_LOCATORS_JSON,
    SEMA4AI_OPEN_ROBOT_CONDA_TREE_SELECTION,
    SEMA4AI_PROFILE_IMPORT,
    SEMA4AI_PROFILE_SWITCH,
    SEMA4AI_RUN_ROBOCORPS_PYTHON_TASK,
    SEMA4AI_DEBUG_ROBOCORPS_PYTHON_TASK,
    SEMA4AI_OPEN_PLAYWRIGHT_RECORDER,
    SEMA4AI_INSPECTOR,
    SEMA4AI_INSPECTOR_DUPLICATE,
    SEMA4AI_START_ACTION_SERVER,
    SEMA4AI_OPEN_PACKAGE_YAML_TREE_SELECTION,
    SEMA4AI_ROBOTS_VIEW_ACTION_RUN,
    SEMA4AI_ROBOTS_VIEW_ACTION_DEBUG,
    SEMA4AI_ROBOTS_VIEW_ACTION_EDIT_INPUT,
    SEMA4AI_ROBOTS_VIEW_ACTION_OPEN,
    SEMA4AI_RUN_ACTION_FROM_ACTION_PACKAGE,
    SEMA4AI_DEBUG_ACTION_FROM_ACTION_PACKAGE,
    SEMA4AI_CREATE_ACTION_PACKAGE,
    SEMA4AI_CREATE_TASK_OR_ACTION_OR_AGENT_PACKAGE,
    SEMA4AI_NEW_ROBOCORP_INSPECTOR_JAVA,
    SEMA4AI_DOWNLOAD_ACTION_SERVER,
    SEMA4AI_PACKAGE_ENVIRONMENT_REBUILD,
    SEMA4AI_ACTION_PACKAGE_PUBLISH_TO_SEMA4_AI_STUDIO_APP,
    SEMA4AI_ACTION_SERVER_CLOUD_LOGIN,
    SEMA4AI_ACTION_SERVER_PACKAGE_PUBLISH,
    SEMA4AI_ACTION_SERVER_PACKAGE_BUILD,
    SEMA4AI_ACTION_SERVER_PACKAGE_METADATA,
    SEMA4AI_OAUTH2_LOGOUT,
    SEMA4AI_CREATE_AGENT_PACKAGE,
    SEMA4AI_PACK_AGENT_PACKAGE,
} from "./robocorpCommands";
import { installWorkspaceWatcher } from "./pythonExtIntegration";
import { refreshCloudTreeView } from "./viewsRobocorp";
import { connectWorkspace, disconnectWorkspace } from "./vault";
import { CACHE_KEY_LAST_WORKED, getLanguageServerPythonInfoUncached } from "./extensionCreateEnv";
import { registerDebugger } from "./debugger";
import { clearRCCEnvironments, clearRobocorpCodeCaches, computeEnvsToCollect } from "./clear";
import { Mutex } from "./mutex";
import { mergeEnviron } from "./subprocess";
import { feedback } from "./rcc";
import { showSubmitIssueUI } from "./submitIssue";
import { profileImport, profileSwitch } from "./profiles";
import { registerLinkProviders } from "./robo/linkProvider";
import { runRobocorpTasks } from "./robo/runRobocorpTasks";
import { RobotOutputViewProvider } from "./output/outView";
import { setupDebugSessionOutViewIntegration } from "./output/outViewRunIntegration";
import { showInspectorUI } from "./inspector/inspectorView";
import { IAppRoutes } from "./inspector/protocols";
import { actionServerCloudLogin, downloadLatestActionServer, startActionServer } from "./actionServer";
import {
    askAndRunRobocorpActionFromActionPackage,
    createActionPackage,
    publishActionPackage,
    buildActionPackage,
    openMetadata,
} from "./robo/actionPackage";
import { oauth2Logout } from "./robo/oauth2InInput";
<<<<<<< HEAD
import { createAgentPackage, packAgentPackage } from "./robo/agentPackage";
=======
import { createAgentPackage } from "./robo/agentPackage";
import { getSema4AIStudioURLForFolderPath } from "./deepLink";
>>>>>>> 7666f1c6

interface InterpreterInfo {
    pythonExe: string;
    environ?: { [key: string]: string };
    additionalPythonpathEntries: string[];
}

const clientOptions: LanguageClientOptions = {
    documentSelector: [
        { language: "json", pattern: "**/locators.json" },
        { language: "yaml", pattern: "**/conda.yaml" },
        { language: "yaml", pattern: "**/action-server.yaml" },
        { language: "yaml", pattern: "**/robot.yaml" },
        { language: "yaml", pattern: "**/package.yaml" },
        { language: "yaml", pattern: "**/agent-spec.yaml" },

        // Needed to detect tasks decorated with @task (from robocorp.tasks).
        // Needed to detect actions decorated with @action (from sema4ai.actions).
        { language: "python", pattern: "**/*.py" },
    ],
    synchronize: {
        configurationSection: "sema4ai",
    },
    outputChannel: OUTPUT_CHANNEL,
};

const serverOptions: ServerOptions = async function () {
    let executableAndEnv: InterpreterInfo | undefined;
    function onNoPython() {
        OUTPUT_CHANNEL.appendLine(
            "Unable to activate Sema4.ai extension because python executable from RCC environment was not provided.\n" +
                " -- Most common reason is that the environment couldn't be created due to network connectivity issues.\n" +
                " -- Please fix the error and restart VSCode."
        );
        C.useErrorStubs = true;
        notifyOfInitializationErrorShowOutputTab();
    }

    try {
        // Note: we need to get it even in the case where we connect through a socket
        // as the debugger needs it afterwards to do other launches.
        executableAndEnv = await getLanguageServerPythonInfo();
        if (!executableAndEnv) {
            throw new Error("Unable to get language server python info.");
        }
    } catch (error) {
        onNoPython();
        logError("Error getting Python", error, "INIT_PYTHON_ERR");
        throw error;
    }

    OUTPUT_CHANNEL.appendLine("Using python executable: " + executableAndEnv.pythonExe);

    let port: number = roboConfig.getLanguageServerTcpPort();
    if (port) {
        // For TCP server needs to be started seperately
        OUTPUT_CHANNEL.appendLine("Connecting to language server in port: " + port);
        return new Promise((resolve, reject) => {
            var client = new net.Socket();
            client.setTimeout(2000, reject);
            try {
                client.connect(port, "127.0.0.1", function () {
                    resolve({
                        reader: client,
                        writer: client,
                    });
                });
            } catch (error) {
                reject(error);
            }
        });
    } else {
        let targetFile: string = getExtensionRelativeFile("../../src/sema4ai_code/__main__.py");
        if (!targetFile) {
            OUTPUT_CHANNEL.appendLine("Error resolving ../../src/sema4ai_code/__main__.py");
            C.useErrorStubs = true;
            notifyOfInitializationErrorShowOutputTab();
            feedbackRobocorpCodeError("INIT_MAIN_NOT_FOUND");
            return;
        }

        let args: Array<string> = ["-u", targetFile];
        let lsArgs = roboConfig.getLanguageServerArgs();
        if (lsArgs && lsArgs.length >= 1) {
            args = args.concat(lsArgs);
        } else {
            // Default is using simple verbose mode (shows critical/info but not debug).
            args = args.concat(["-v"]);
        }

        OUTPUT_CHANNEL.appendLine("Starting Sema4.ai with args: " + executableAndEnv.pythonExe + " " + args.join(" "));

        let src: string = path.resolve(__dirname, "../../src");
        let executableAndEnvEnviron = {};
        if (executableAndEnv.environ) {
            executableAndEnvEnviron = executableAndEnv.environ;
        }

        let finalEnv = mergeEnviron({ ...executableAndEnvEnviron, PYTHONPATH: src });
        const serverProcess = cp.spawn(executableAndEnv.pythonExe, args, {
            env: finalEnv,
            cwd: path.dirname(executableAndEnv.pythonExe),
        });
        if (!serverProcess || !serverProcess.pid) {
            throw new Error(`Launching server using command ${executableAndEnv.pythonExe} with args: ${args} failed.`);
        }
        return serverProcess;
    }
};

async function notifyOfInitializationErrorShowOutputTab(msg?: string) {
    OUTPUT_CHANNEL.show();
    if (!msg) {
        msg = "Unable to activate Sema4.ai extension. Please see: Output > Sema4.ai for more details.";
    }
    window.showErrorMessage(msg);
    const selection = await window.showErrorMessage(msg, "Show Output > Sema4.ai");
    if (selection) {
        OUTPUT_CHANNEL.show();
    }
}

class CommandRegistry {
    private context: ExtensionContext;
    public registerErrorStubs: boolean = false;
    public useErrorStubs: boolean = false;
    public errorMessage: string | undefined = undefined;

    public constructor(context: ExtensionContext) {
        this.context = context;
    }

    public registerWithoutStub(command: string, callback: (...args: any[]) => any, thisArg?: any): void {
        this.context.subscriptions.push(commands.registerCommand(command, callback));
    }

    /**
     * Registers with a stub so that an error may be shown if the initialization didn't work.
     */
    public register(command: string, callback: (...args: any[]) => any, thisArg?: any): void {
        const that = this;
        async function redirect() {
            if (that.useErrorStubs) {
                notifyOfInitializationErrorShowOutputTab(that.errorMessage);
            } else {
                return await callback.apply(thisArg, arguments);
            }
        }

        this.context.subscriptions.push(commands.registerCommand(command, redirect));
    }
}

async function cloudLoginShowConfirmationAndRefresh() {
    let loggedIn = await cloudLogin();
    if (loggedIn) {
        window.showInformationMessage("Successfully logged in Control Room.");
    }
    refreshCloudTreeView();
}

async function cloudLogoutAndRefresh() {
    await cloudLogout();
    refreshCloudTreeView();
}

function registerRobocorpCodeCommands(C: CommandRegistry, context: ExtensionContext) {
    C.register(SEMA4AI_START_ACTION_SERVER, startActionServer);

    C.register(SEMA4AI_GET_LANGUAGE_SERVER_PYTHON, () => getLanguageServerPython());
    C.register(SEMA4AI_GET_LANGUAGE_SERVER_PYTHON_INFO, () => getLanguageServerPythonInfo());
    C.register(SEMA4AI_CREATE_ROBOT, () => createRobot());
    C.register(SEMA4AI_CREATE_ACTION_PACKAGE, () => createActionPackage());
    C.register(SEMA4AI_CREATE_TASK_OR_ACTION_OR_AGENT_PACKAGE, () => createPackage());
    C.register(SEMA4AI_DOWNLOAD_ACTION_SERVER, async () => {
        try {
            const location = await downloadLatestActionServer();
            if (location) {
                // If it failed a message should've been displayed already.
                window.showInformationMessage(`The latest action server was downloaded to: ${location}`);
            }
        } catch (error) {
            logError("Error downloading latest action server", error, "ERR_DOWNLOAD_ACTION_SERVER");
            window.showErrorMessage(
                "There was an error downloading the action server. See `OUTPUT > Sema4.ai` for more information."
            );
        }
    });
    C.register(SEMA4AI_UPLOAD_ROBOT_TO_CLOUD, () => uploadRobot());
    C.register(SEMA4AI_CONFIGURATION_DIAGNOSTICS, () => rccConfigurationDiagnostics());
    C.register(SEMA4AI_RUN_ROBOT_RCC, () => askAndRunRobotRCC(true));
    C.register(SEMA4AI_DEBUG_ROBOT_RCC, () => askAndRunRobotRCC(false));
    C.register(SEMA4AI_RUN_ACTION_FROM_ACTION_PACKAGE, () => askAndRunRobocorpActionFromActionPackage(true));
    C.register(SEMA4AI_DEBUG_ACTION_FROM_ACTION_PACKAGE, () => askAndRunRobocorpActionFromActionPackage(false));
    C.register(SEMA4AI_SET_PYTHON_INTERPRETER, () => setPythonInterpreterFromRobotYaml());
    C.register(SEMA4AI_REFRESH_ROBOTS_VIEW, () => refreshTreeView(TREE_VIEW_SEMA4AI_TASK_PACKAGES_TREE));
    C.register(SEMA4AI_REFRESH_CLOUD_VIEW, () => refreshCloudTreeView());
    C.register(SEMA4AI_ROBOTS_VIEW_TASK_RUN, (entry: RobotEntry) => views.runSelectedRobot(true, entry));
    C.register(SEMA4AI_ROBOTS_VIEW_TASK_DEBUG, (entry: RobotEntry) => views.runSelectedRobot(false, entry));
    C.register(SEMA4AI_ROBOTS_VIEW_ACTION_RUN, (entry: RobotEntry) => views.runSelectedAction(true, entry));
    C.register(SEMA4AI_ROBOTS_VIEW_ACTION_DEBUG, (entry: RobotEntry) => views.runSelectedAction(false, entry));
    C.register(SEMA4AI_ROBOTS_VIEW_ACTION_EDIT_INPUT, (entry: RobotEntry) => views.editInput(entry));
    C.register(SEMA4AI_ROBOTS_VIEW_ACTION_OPEN, (entry: RobotEntry) => views.openAction(entry));
    C.register(SEMA4AI_RUN_ROBOCORPS_PYTHON_TASK, (args: string[]) => runRobocorpTasks(true, args));
    C.register(SEMA4AI_DEBUG_ROBOCORPS_PYTHON_TASK, (args: string[]) => runRobocorpTasks(false, args));
    C.register(SEMA4AI_EDIT_ROBOCORP_INSPECTOR_LOCATOR, (locator?: LocatorEntry): Promise<void> => {
        return showInspectorUI(context, IAppRoutes.LOCATORS_MANAGER);
    });
    C.register(SEMA4AI_OPEN_PLAYWRIGHT_RECORDER, (useTreeSelected: boolean = false) =>
        playwright.openPlaywrightRecorder(useTreeSelected)
    );
    C.register(SEMA4AI_COPY_LOCATOR_TO_CLIPBOARD_INTERNAL, (locator?: LocatorEntry) =>
        copySelectedToClipboard(locator)
    );
    C.register(SEMA4AI_REMOVE_LOCATOR_FROM_JSON, (locator?: LocatorEntry) => removeLocator(locator));
    C.register(SEMA4AI_OPEN_ROBOT_TREE_SELECTION, (robot: RobotEntry) => views.openRobotTreeSelection(robot));
    C.register(SEMA4AI_OPEN_ROBOT_CONDA_TREE_SELECTION, (robot: RobotEntry) =>
        views.openRobotCondaTreeSelection(robot)
    );
    C.register(SEMA4AI_OPEN_PACKAGE_YAML_TREE_SELECTION, (robot: RobotEntry) => views.openPackageTreeSelection(robot));
    C.register(SEMA4AI_OPEN_LOCATORS_JSON, (locatorRoot) => views.openLocatorsJsonTreeSelection());
    C.register(SEMA4AI_CLOUD_UPLOAD_ROBOT_TREE_SELECTION, (robot: RobotEntry) =>
        views.cloudUploadRobotTreeSelection(robot)
    );
    C.register(SEMA4AI_OPEN_FLOW_EXPLORER_TREE_SELECTION, (robot: RobotEntry) =>
        commands.executeCommand("robot.openFlowExplorer", Uri.file(robot.robot.directory).toString())
    );
    C.register(SEMA4AI_RCC_TERMINAL_CREATE_ROBOT_TREE_SELECTION, (robot: RobotEntry) =>
        views.createRccTerminalTreeSelection(robot)
    );
    C.register(SEMA4AI_RCC_TERMINAL_NEW, () => askAndCreateRccTerminal());
    C.register(SEMA4AI_REFRESH_ROBOT_CONTENT_VIEW, () => refreshTreeView(TREE_VIEW_SEMA4AI_PACKAGE_CONTENT_TREE));
    C.register(SEMA4AI_NEW_FILE_IN_ROBOT_CONTENT_VIEW, newFileInRobotContentTree);
    C.register(SEMA4AI_NEW_FOLDER_IN_ROBOT_CONTENT_VIEW, newFolderInRobotContentTree);
    C.register(SEMA4AI_DELETE_RESOURCE_IN_ROBOT_CONTENT_VIEW, deleteResourceInRobotContentTree);
    C.register(SEMA4AI_RENAME_RESOURCE_IN_ROBOT_CONTENT_VIEW, renameResourceInRobotContentTree);
    C.register(SEMA4AI_UPDATE_LAUNCH_ENV, updateLaunchEnvironment);
    C.register(SEMA4AI_CONNECT_WORKSPACE, connectWorkspace);
    C.register(SEMA4AI_DISCONNECT_WORKSPACE, disconnectWorkspace);
    C.register(SEMA4AI_OPEN_CLOUD_HOME, async () => {
        const cloudBaseUrl = await getEndpointUrl("cloud-ui");
        commands.executeCommand("vscode.open", Uri.parse(cloudBaseUrl + "home"));
    });
    C.register(SEMA4AI_OPEN_VAULT_HELP, async () => {
        const cloudBaseUrl = await getEndpointUrl("docs");
        commands.executeCommand(
            "vscode.open",
            Uri.parse(cloudBaseUrl + "development-guide/variables-and-secrets/vault")
        );
    });
    C.register(SEMA4AI_OPEN_EXTERNALLY, async (item: FSEntry) => {
        if (item.filePath) {
            if (await fileExists(item.filePath)) {
                env.openExternal(Uri.file(item.filePath));
                return;
            }
        }
        window.showErrorMessage("Unable to open: " + item.filePath + " (file does not exist).");
    });
    C.register(SEMA4AI_OPEN_IN_VS_CODE, async (item: FSEntry) => {
        if (item.filePath) {
            if (await fileExists(item.filePath)) {
                commands.executeCommand("vscode.open", Uri.file(item.filePath));
                return;
            }
        }
        window.showErrorMessage("Unable to open: " + item.filePath + " (file does not exist).");
    });
    C.register(SEMA4AI_REVEAL_IN_EXPLORER, async (item: FSEntry) => {
        if (item.filePath) {
            if (await fileExists(item.filePath)) {
                commands.executeCommand("revealFileInOS", Uri.file(item.filePath));
                return;
            }
        }
        window.showErrorMessage("Unable to reveal in explorer: " + item.filePath + " (file does not exist).");
    });
    C.register(SEMA4AI_REVEAL_ROBOT_IN_EXPLORER, async (item: RobotEntry) => {
        if (item.uri) {
            if (await uriExists(item.uri)) {
                commands.executeCommand("revealFileInOS", item.uri);
                return;
            }
        }
        window.showErrorMessage("Unable to reveal in explorer: " + item.uri + " (Robot does not exist).");
    });
    C.register(SEMA4AI_CONVERT_OUTPUT_WORK_ITEM_TO_INPUT, convertOutputWorkItemToInput);
    C.register(SEMA4AI_CLOUD_LOGIN, () => cloudLoginShowConfirmationAndRefresh());
    C.register(SEMA4AI_CLOUD_LOGOUT, () => cloudLogoutAndRefresh());
    C.register(SEMA4AI_NEW_WORK_ITEM_IN_WORK_ITEMS_VIEW, newWorkItemInWorkItemsTree);
    C.register(SEMA4AI_DELETE_WORK_ITEM_IN_WORK_ITEMS_VIEW, deleteWorkItemInWorkItemsTree);
    C.register(SEMA4AI_HELP_WORK_ITEMS, openWorkItemHelp);
    C.register(SEMA4AI_PROFILE_IMPORT, async () => await profileImport());
    C.register(SEMA4AI_PROFILE_SWITCH, async () => await profileSwitch());
    C.register(SEMA4AI_ACTION_SERVER_CLOUD_LOGIN, async () => await actionServerCloudLogin());
    C.register(SEMA4AI_ACTION_SERVER_PACKAGE_PUBLISH, publishActionPackage);
    C.register(SEMA4AI_ACTION_SERVER_PACKAGE_BUILD, buildActionPackage);
    C.register(SEMA4AI_ACTION_SERVER_PACKAGE_METADATA, openMetadata);
    C.register(SEMA4AI_OAUTH2_LOGOUT, oauth2Logout);
    C.register(SEMA4AI_CREATE_AGENT_PACKAGE, createAgentPackage);
    C.register(SEMA4AI_PACK_AGENT_PACKAGE, packAgentPackage);
}

async function clearEnvAndRestart() {
    await window.withProgress(
        {
            location: vscode.ProgressLocation.Window,
            title: "Clearing environments and restarting Sema4.ai.",
            cancellable: false,
        },
        clearEnvsAndRestart
    );
}

async function clearEnvsAndRestart(progress: vscode.Progress<{ message?: string; increment?: number }>) {
    let allOk: boolean = true;
    let okToRestartRFLS = false;
    try {
        await langServerMutex.dispatch(async () => {
            let result = await clearEnvsLocked(progress);
            if (!result) {
                // Something didn't work out...
                return;
            }
            okToRestartRFLS = result["okToRestartRFLS"];
        });
        const timing = new Timing();
        progress.report({
            "message": `Waiting for Sema4.ai to be ready.`,
        });
        await langServer.onReady();
        let msg = "Restarted Sema4.ai. Took: " + timing.getTotalElapsedAsStr();
        progress.report({
            "message": msg,
        });
        OUTPUT_CHANNEL.appendLine(msg);
    } catch (err) {
        allOk = false;
        const msg = "Error restarting Sema4.ai";
        notifyOfInitializationErrorShowOutputTab(msg);
        logError(msg, err, "INIT_RESTART_ROBOCORP_CODE");
    } finally {
        if (allOk) {
            window.showInformationMessage("RCC Environments cleared and Sema4.ai restarted.");
            C.useErrorStubs = false;
        } else {
            C.useErrorStubs = true;
        }

        if (okToRestartRFLS) {
            progress.report({
                "message": `Starting Robot Framework Language Server.`,
            });
            await commands.executeCommand("robot.clearCachesAndRestartProcesses.finish.internal");
        }
    }
}

async function clearEnvsLocked(progress: vscode.Progress<{ message?: string; increment?: number }>) {
    const rccLocation = await getRccLocation();
    if (!rccLocation) {
        let msg = "Unable to clear caches because RCC is not available.";
        OUTPUT_CHANNEL.appendLine(msg);
        window.showErrorMessage(msg);
        return undefined;
    }

    const robocorpHome = await getRobocorpHome();
    progress.report({
        "message": `Computing environments to collect.`,
    });
    const envsToLoCollect = await computeEnvsToCollect(rccLocation, robocorpHome);

    // Clear our cache since we're killing that environment...
    globalCachedPythonInfo = undefined;

    C.useErrorStubs = true; // Prevent any calls while restarting...
    C.errorMessage = "Unable to use Sema4.ai actions while clearing environments.";
    let okToRestartRFLS = false;
    try {
        let timing = new Timing();
        const extension = extensions.getExtension("robocorp.robotframework-lsp");
        if (extension) {
            progress.report({
                "message": `Stopping Robot Framework Language Server.`,
            });
            // In this case we also need to stop the language server.
            okToRestartRFLS = await commands.executeCommand("robot.clearCachesAndRestartProcesses.start.internal");
            OUTPUT_CHANNEL.appendLine(
                "Stopped Robot Framework Language Server. Took: " + timing.getTotalElapsedAsStr()
            );
        }

        let timingStop = new Timing();
        progress.report({
            "message": `Stopping Sema4.ai.`,
        });
        await langServer.stop();
        OUTPUT_CHANNEL.appendLine("Stopped Sema4.ai. Took: " + timingStop.getTotalElapsedAsStr());

        if (envsToLoCollect) {
            await clearRCCEnvironments(rccLocation, robocorpHome, envsToLoCollect, progress);
        }

        try {
            progress.report({
                "message": `Clearing Sema4.ai caches.`,
            });
            await clearRobocorpCodeCaches(robocorpHome);
        } catch (error) {
            let msg = "Error clearing Sema4.ai caches.";
            logError(msg, error, "RCC_CLEAR_ENV");
        }

        progress.report({
            "message": `Starting Sema4.ai.`,
        });
        langServer.start();
    } finally {
        C.errorMessage = undefined;
    }
    return { "okToRestartRFLS": okToRestartRFLS };
}

export let langServer: LanguageClient;
let C: CommandRegistry;
export let globalCachedPythonInfo: InterpreterInfo;
const langServerMutex: Mutex = new Mutex();
export let GLOBAL_STATE: undefined | vscode.Memento = undefined;

function checkDeprecatedRobocorpCoreExtension() {
    const robocorpExtensionId = "Robocorp.robocorp-code";
    const robocorpExtension = vscode.extensions.getExtension(robocorpExtensionId);
    if (robocorpExtension) {
        OUTPUT_CHANNEL.appendLine(`Found deprecated ${robocorpExtension.packageJSON.displayName} extension.`);
        vscode.window
            .showWarningMessage(
                `The deprecated "${robocorpExtension.packageJSON.displayName}" extension found. It may cause conflicts with the rebranded Sema4ai extension.`,
                "Open Extensions"
            )
            .then((selection) => {
                if (selection === "Open Extensions") {
                    vscode.commands.executeCommand("workbench.view.extensions");
                }
            });
    }
}

export async function activate(context: ExtensionContext) {
    GLOBAL_STATE = context.globalState;
    let timing = new Timing();
    OUTPUT_CHANNEL.appendLine("Activating Sema4.ai extension.");

    checkDeprecatedRobocorpCoreExtension();

    registerLinkProviders(context);

    C = new CommandRegistry(context);

    try {
        return await langServerMutex.dispatch(async () => {
            let ret = await doActivate(context, C);
            OUTPUT_CHANNEL.appendLine("Sema4.ai initialization finished. Took: " + timing.getTotalElapsedAsStr());
            return ret;
        });
    } catch (error) {
        logError("Error initializing Sema4.ai extension", error, "INIT_ROBOCORP_CODE_ERROR");
        C.useErrorStubs = true;
        notifyOfInitializationErrorShowOutputTab();
    }
}

interface ExecuteWorkspaceCommandArgs {
    command: string;
    arguments: any;
}

export async function doActivate(context: ExtensionContext, C: CommandRegistry) {
    // Note: register the submit issue actions early on so that we can later actually
    // report startup errors.
    C.registerWithoutStub(SEMA4AI_SUBMIT_ISSUE, async () => {
        await showSubmitIssueUI(context);
    });

    // register Inspector applications
    C.registerWithoutStub(SEMA4AI_INSPECTOR, async () => {
        await showInspectorUI(context, IAppRoutes.LOCATORS_MANAGER);
    });
    C.registerWithoutStub(SEMA4AI_INSPECTOR_DUPLICATE, async () => {
        await showInspectorUI(context, IAppRoutes.LOCATORS_MANAGER);
    });
    C.register(
        SEMA4AI_NEW_ROBOCORP_INSPECTOR_BROWSER,
        async () => await showInspectorUI(context, IAppRoutes.WEB_INSPECTOR)
    );
    C.register(
        SEMA4AI_NEW_ROBOCORP_INSPECTOR_WINDOWS,
        async () => await showInspectorUI(context, IAppRoutes.WINDOWS_INSPECTOR)
    );
    C.register(
        SEMA4AI_NEW_ROBOCORP_INSPECTOR_IMAGE,
        async () => await showInspectorUI(context, IAppRoutes.IMAGE_INSPECTOR)
    );
    C.register(
        SEMA4AI_NEW_ROBOCORP_INSPECTOR_JAVA,
        async () => await showInspectorUI(context, IAppRoutes.JAVA_INSPECTOR)
    );

    // i.e.: allow other extensions to also use our submit issue api.
    C.registerWithoutStub(
        SEMA4AI_SUBMIT_ISSUE_INTERNAL,
        (
            dialogMessage: string,
            email: string,
            errorName: string,
            errorCode: string,
            errorMessage: string,
            files: string[]
        ) => submitIssue(dialogMessage, email, errorName, errorCode, errorMessage, files)
    );

    C.registerWithoutStub(SEMA4AI_SHOW_OUTPUT, () => OUTPUT_CHANNEL.show());
    C.registerWithoutStub(SEMA4AI_SHOW_INTERPRETER_ENV_ERROR, async (params) => {
        const fileWithError = params.fileWithError;
        vscode.window.showTextDocument(Uri.file(fileWithError));
    });

    // i.e.: allow other extensions to also use our error feedback api.
    C.registerWithoutStub(SEMA4AI_ERROR_FEEDBACK_INTERNAL, (errorSource: string, errorCode: string) =>
        feedbackAnyError(errorSource, errorCode)
    );
    // i.e.: allow other extensions to also use our feedback api.
    C.registerWithoutStub(SEMA4AI_FEEDBACK_INTERNAL, (name: string, value: string) => feedback(name, value));

    C.register(SEMA4AI_PACKAGE_ENVIRONMENT_REBUILD, async () => {
        const selected = await listAndAskRobotSelection(
            "Please select the Task/Action Package for which you'd like to rebuild the environment",
            "Unable to continue because no Action Package was found in the workspace.",
            { showActionPackages: true, showTaskPackages: false }
        );

        const result = await resolveInterpreter(selected.filePath);
        if (result.success) {
            vscode.window.showInformationMessage(`Environment built & cached. Python interpreter loaded.`);
        } else {
            vscode.window.showErrorMessage(`Error resolving interpreter: ${result.message}`);
        }
    });

    C.register(SEMA4AI_ACTION_PACKAGE_PUBLISH_TO_SEMA4_AI_STUDIO_APP, async () => {
        const selected = await listAndAskRobotSelection(
            "Please select the Task/Action Package that you'd like to be published to the Sema4.ai Studio",
            "Unable to continue because no Action Package was found in the workspace.",
            { showActionPackages: true, showTaskPackages: false }
        );

        if (selected) {
            const sema4aiStudioAPIPath = getSema4AIStudioURLForFolderPath(selected.filePath);
            const opened = vscode.env.openExternal(vscode.Uri.parse(sema4aiStudioAPIPath));
            if (opened) {
                vscode.window.showInformationMessage(`Publishing to Sema4.ai Studio succeeded`);
            } else {
                vscode.window.showErrorMessage(`Publishing to Sema4.ai Studio failed`);
            }
        } else {
            vscode.window.showErrorMessage(`Please open an Action Package and try again`);
        }
    });

    C.registerWithoutStub(SEMA4AI_CLEAR_ENV_AND_RESTART, clearEnvAndRestart);
    // Register other commands (which will have an error message shown depending on whether
    // the extension was activated properly).
    registerRobocorpCodeCommands(C, context);

    const outputProvider = new RobotOutputViewProvider(context);
    const options = { webviewOptions: { retainContextWhenHidden: true } };
    context.subscriptions.push(
        vscode.window.registerWebviewViewProvider(RobotOutputViewProvider.viewType, outputProvider, options)
    );
    await setupDebugSessionOutViewIntegration(context);

    const extension = extensions.getExtension("robocorp.robotframework-lsp");
    if (extension) {
        // If the Robot Framework Language server is present, make sure it is compatible with this
        // version.
        try {
            const version: string = extension.packageJSON.version;
            const splitted = version.split(".");
            const major = parseInt(splitted[0]);
            const minor = parseInt(splitted[1]);
            const micro = parseInt(splitted[2]);
            if (major < 1 || (major == 1 && (minor < 7 || (minor == 7 && micro < 0)))) {
                const msg =
                    "Unable to initialize the Sema4.ai extension because the Robot Framework Language Server version (" +
                    version +
                    ") is not compatible with this version of Sema4.ai. Robot Framework Language Server 1.7.0 or newer is required. Please update to proceed. ";
                OUTPUT_CHANNEL.appendLine(msg);
                C.useErrorStubs = true;
                notifyOfInitializationErrorShowOutputTab(msg);
                return;
            }
        } catch (err) {
            logError("Error verifying Robot Framework Language Server version.", err, "INIT_RF_TOO_OLD");
        }
    }

    workspace.onDidChangeConfiguration((event) => {
        for (let s of [
            roboConfig.SEMA4AI_LANGUAGE_SERVER_ARGS,
            roboConfig.SEMA4AI_LANGUAGE_SERVER_PYTHON,
            roboConfig.SEMA4AI_LANGUAGE_SERVER_TCP_PORT,
        ]) {
            if (event.affectsConfiguration(s)) {
                window
                    .showWarningMessage(
                        'Please use the "Reload Window" action for changes in ' + s + " to take effect.",
                        ...["Reload Window"]
                    )
                    .then((selection) => {
                        if (selection === "Reload Window") {
                            commands.executeCommand("workbench.action.reloadWindow");
                        }
                    });
                return;
            }
        }
    });

    let startLsTiming = new Timing();
    langServer = new LanguageClient("Sema4.ai", serverOptions, clientOptions);

    context.subscriptions.push(
        langServer.onDidChangeState((event) => {
            if (event.newState == State.Running) {
                // i.e.: We need to register the customProgress as soon as it's running (we can't wait for onReady)
                // because at that point if there are open documents, lots of things may've happened already, in
                // which case the progress won't be shown on some cases where it should be shown.
                context.subscriptions.push(
                    langServer.onNotification("$/customProgress", (args: ProgressReport) => {
                        // OUTPUT_CHANNEL.appendLine(args.id + " - " + args.kind + " - " + args.title + " - " + args.message + " - " + args.increment);
                        let progressReporter = handleProgressMessage(args);
                        if (progressReporter) {
                            if (args.kind == "begin") {
                                const progressId = args.id;
                                progressReporter.token.onCancellationRequested(() => {
                                    langServer.sendNotification("cancelProgress", { progressId: progressId });
                                });
                            }
                        }
                    })
                );
                context.subscriptions.push(
                    langServer.onNotification("$/linkedAccountChanged", () => {
                        refreshCloudTreeView();
                    })
                );
                context.subscriptions.push(
                    langServer.onRequest("$/executeWorkspaceCommand", async (args: ExecuteWorkspaceCommandArgs) => {
                        // OUTPUT_CHANNEL.appendLine(args.command + " - " + args.arguments);
                        let ret;
                        try {
                            ret = await commands.executeCommand(args.command, args.arguments);
                        } catch (err) {
                            if (!(err.message && err.message.endsWith("not found"))) {
                                // Log if the error wasn't that the command wasn't found
                                logError("Error executing workspace command.", err, "EXT_EXECUTE_WS_COMMAND");
                            }
                        }
                        return ret;
                    })
                );
            }
        })
    );
    views.registerViews(context);
    registerDebugger();

    try {
        let disposable: Disposable = langServer.start();
        context.subscriptions.push(disposable);
        // i.e.: if we return before it's ready, the language server commands
        // may not be available.
        OUTPUT_CHANNEL.appendLine("Waiting for Sema4.ai (python) language server to finish activating...");
        await langServer.onReady();
        // If it started properly, mark that it worked.
        GLOBAL_STATE.update(CACHE_KEY_LAST_WORKED, true);
        OUTPUT_CHANNEL.appendLine(
            "Took: " + startLsTiming.getTotalElapsedAsStr() + " to initialize Sema4.ai Language Server."
        );
    } catch (error) {
        logError("Error initializing Robocorp code.", error, "ERROR_INITIALIZING_ROBOCORP_CODE_LANG_SERVER");
    }

    // Note: start the async ones below but don't await on them (the extension should be considered initialized
    // regardless of it -- as it may call robot.resolveInterpreter, it may need to activate the language
    // server extension, which in turn requires robocorp code to be activated already).
    installWorkspaceWatcher(context);
}

export function deactivate(): Thenable<void> | undefined {
    if (!langServer) {
        return undefined;
    }
    return langServer.stop();
}

async function getLanguageServerPython(): Promise<string | undefined> {
    let info = await getLanguageServerPythonInfo();
    if (!info) {
        return undefined;
    }
    return info.pythonExe;
}

// Helper to avoid 2 asyncs starting up the process to get the pyhon info.
let globalGetLanguageServerPythonInfoUncachedPromise: Promise<InterpreterInfo | undefined>;

export async function getLanguageServerPythonInfo(): Promise<InterpreterInfo | undefined> {
    if (globalCachedPythonInfo) {
        return globalCachedPythonInfo;
    }

    if (globalGetLanguageServerPythonInfoUncachedPromise !== undefined) {
        return await globalGetLanguageServerPythonInfoUncachedPromise;
    }

    try {
        globalGetLanguageServerPythonInfoUncachedPromise = getLanguageServerPythonInfoUncached();

        let cachedPythonInfo: InterpreterInfo | undefined;
        cachedPythonInfo = await globalGetLanguageServerPythonInfoUncachedPromise;
        if (!cachedPythonInfo) {
            return undefined; // Unable to get it.
        }
        // Ok, we got it (cache that info).
        globalCachedPythonInfo = cachedPythonInfo;
    } finally {
        globalGetLanguageServerPythonInfoUncachedPromise = undefined;
    }

    return globalCachedPythonInfo;
}<|MERGE_RESOLUTION|>--- conflicted
+++ resolved
@@ -179,12 +179,8 @@
     openMetadata,
 } from "./robo/actionPackage";
 import { oauth2Logout } from "./robo/oauth2InInput";
-<<<<<<< HEAD
 import { createAgentPackage, packAgentPackage } from "./robo/agentPackage";
-=======
-import { createAgentPackage } from "./robo/agentPackage";
 import { getSema4AIStudioURLForFolderPath } from "./deepLink";
->>>>>>> 7666f1c6
 
 interface InterpreterInfo {
     pythonExe: string;
