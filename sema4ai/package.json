--- conflicted
+++ resolved
@@ -152,11 +152,8 @@
         "onCommand:sema4ai.createAgentPackage.internal",
         "onCommand:sema4ai.packAgentPackage",
         "onCommand:sema4ai.packAgentPackage.internal",
-<<<<<<< HEAD
         "onCommand:sema4ai.openRunbookTreeSelection",
-=======
         "onCommand:sema4ai.agentPackagePublishToSema4AIStudioApp",
->>>>>>> 6157d816
         "onDebugInitialConfigurations",
         "onDebugResolve:sema4ai",
         "onView:sema4ai-task-packages-tree",
@@ -929,16 +926,14 @@
                 "category": "Sema4.ai"
             },
             {
-<<<<<<< HEAD
                 "command": "sema4ai.openRunbookTreeSelection",
                 "title": "Open Agent Runbook",
                 "category": "Sema4.ai",
                 "icon": "$(go-to-file)"
-=======
+            },
                 "command": "sema4ai.agentPackagePublishToSema4AIStudioApp",
                 "title": "Publish Agent Package to Sema4.ai Studio",
                 "category": "Sema4.ai"
->>>>>>> 6157d816
             }
         ],
         "menus": {
