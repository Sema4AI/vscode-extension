--- conflicted
+++ resolved
@@ -938,19 +938,18 @@
         server_handled=True,
     ),
     Command(
-<<<<<<< HEAD
         "sema4ai.openRunbookTreeSelection",
         "Open Agent Runbook",
         add_to_package_json=True,
         server_handled=False,
         hide_from_command_palette=True,
         icon="$(go-to-file)",
-=======
+    ),
+    Command(
         "sema4ai.agentPackagePublishToSema4AIStudioApp",
         "Publish Agent Package to Sema4.ai Studio",
         server_handled=False,
         hide_from_command_palette=False,
->>>>>>> 6157d816
     ),
 ]
 
